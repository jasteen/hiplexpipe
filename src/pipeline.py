--- conflicted
+++ resolved
@@ -33,20 +33,14 @@
         # Hi-Plex example: OHI031002-P02F04_S318_L001_R1_001.fastq
         # new sample name = OHI031002-P02F04
         filter=formatter(
-<<<<<<< HEAD
             '.+/(?P<sample>[a-zA-Z0-9-]+)_(?P<readid>[a-zA-Z0-9-]+)_(?P<lane>[a-zA-Z0-9]+)_R1_(?P<lib>[a-zA-Z0-9-:]+).fastq'),
-=======
-            '.+/(?P<sample>[a-zA-Z0-9]+)-(?P<sample2>[a-zA-Z0-9-]+)_(?P<readid>[a-zA-Z0-9-]+)_(?P<lane>[a-zA-Z0-9]+)_R1_(?P<lib>[a-zA-Z0-9-:]+).fastq'),
->>>>>>> b2f57201
+
         # Add one more inputs to the stage:
         #    1. The corresponding R2 FASTQ file
         # Hi-Plex example: OHI031002-P02F04_S318_L001_R2_001.fastq
         add_inputs=add_inputs(
-<<<<<<< HEAD
             '{path[0]}/{sample[0]}_{readid[0]}_{lane[0]}_R2_{lib[0]}.fastq'),
-=======
-            '{path[0]}/{sample[0]}-{sample2[0]}_{readid[0]}_{lane[0]}_R2_{lib[0]}.fastq'),
->>>>>>> b2f57201
+
         # Add an "extra" argument to the state (beyond the inputs and outputs)
         # which is the sample name. This is needed within the stage for finding out
         # sample specific configuration options
@@ -62,26 +56,13 @@
         # Match the R1 (read 1) FASTQ file and grab the path and sample name.
         # This will be the first input to the stage.
         filter=formatter(
-<<<<<<< HEAD
             '.+/(?P<sample>[a-zA-Z0-9-]+)_(?P<readid>[a-zA-Z0-9-]+)_(?P<lane>[a-zA-Z0-9]+)_R1_(?P<lib>[a-zA-Z0-9-:]+).fastq'),
 
         add_inputs=add_inputs(
             '{path[0]}/{sample[0]}_{readid[0]}_{lane[0]}_R2_{lib[0]}.fastq'),
         # extras=['{sample[0]}', '{readid[0]}', '{lane[0]}', '{lib[0]}'],
         extras=['{sample[0]}', '{readid[0]}'],
-=======
-            '.+/(?P<sample>[a-zA-Z0-9]+)-(?P<sample2>[a-zA-Z0-9-]+)_(?P<readid>[a-zA-Z0-9-]+)_(?P<lane>[a-zA-Z0-9]+)_R1_(?P<lib>[a-zA-Z0-9-:]+).fastq'),
-        # Add one more inputs to the stage:
-        #    1. The corresponding R2 FASTQ file
-        # Hi-Plex example: OHI031002-P02F04_S318_L001_R2_001.fastq
-        add_inputs=add_inputs(
-            '{path[0]}/{sample[0]}-{sample2[0]}_{readid[0]}_{lane[0]}_R2_{lib[0]}.fastq'),
-        # Add an "extra" argument to the state (beyond the inputs and outputs)
-        # which is the sample name. This is needed within the stage for finding out
-        # sample specific configuration options
-        extras=['{sample[0]}', '{sample2[0]}', '{readid[0]}', '{lane[0]}', '{lib[0]}'],
-        # extras=['{sample[0]}'],
->>>>>>> b2f57201
+
         # The output file name is the sample name with a .bam extension.
         output='variants/undr_rover/{sample[0]}_{readid[0]}.vcf')
 
